--- conflicted
+++ resolved
@@ -1,10 +1,6 @@
 [package]
 name = "lnpbp_chain"
-<<<<<<< HEAD
 version = "0.6.0"
-=======
-version = "0.5.1"
->>>>>>> 629d6b06
 license = "MIT"
 authors = ["Dr. Maxim Orlovsky <orlovsky@pandoracore.com>"]
 description = "LNPBP library defining chain parameters"
@@ -16,18 +12,10 @@
 
 [dependencies]
 amplify = "3.9.1"
-<<<<<<< HEAD
 bitcoin_hashes = "0.10.0" # We need macro from here
 bitcoin = { version = "0.28", git = "https://github.com/LNP-BP/rust-bitcoin", branch = "taproot/all" }
 strict_encoding = { version = "1.8.0", git = "https://github.com/LNP-BP/client_side_validation", branch = "develop" }
 lightning_encoding = { version = "0.6.0", git = "https://github.com/LNP-BP/lnp-core", branch = "v0.6" }
-=======
-bitcoin = "0.27.1"
-bitcoin_hashes = "0.10.0"
-once_cell = "1.9.0"
-strict_encoding = "1.7.9"
-strict_encoding_test = "1.7.6"
->>>>>>> 629d6b06
 serde_crate = { package = "serde", version = "1", features = ["derive"], optional = true }
 serde_with = { version = "1.8", features = ["hex"], optional = true }
 
